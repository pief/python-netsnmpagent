--- conflicted
+++ resolved
@@ -338,25 +338,11 @@
 		# Initialize our SNMP object registry
 		self._objs = defaultdict(dict)
 
-<<<<<<< HEAD
 	def _prepareOID(self, oidstr):
 		""" Convert OID to c_oid type.
 		    "oidstr" is the oid to read
 		    Return tuple c_oid array and c_size_t length
 		"""
-=======
-	def _prepareRegistration(self, oidstr, writable = True):
-		""" Prepares the registration of an SNMP object.
-
-		    "oidstr" is the OID to register the object at.
-		    "writable" indicates whether "snmpset" is allowed. """
-
-		# Make sure the agent has not been start()ed yet
-		if self._status != netsnmpAgentStatus.REGISTRATION:
-			raise netsnmpAgentException("Attempt to register SNMP object " \
-			                            "after agent has been started!")
-
->>>>>>> a9bbeca6
 		if self.UseMIBFiles:
 			# We can't know the length of the internal OID representation
 			# beforehand, so we use a MAX_OID_LEN sized buffer for the call to
@@ -399,11 +385,8 @@
 			raise netsnmpAgentException("Attempt to register SNMP object " \
 			                            "after agent has been started!")
 
-<<<<<<< HEAD
 		(oid, oid_len) = self._prepareOID( oidstr )
 
-=======
->>>>>>> a9bbeca6
 		# Do we allow SNMP SETting to this OID?
 		handler_modes = HANDLER_CAN_RWRITE if writable \
 		                                   else HANDLER_CAN_RONLY
