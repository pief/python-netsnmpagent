#
# python-netsnmpagent module
# Copyright (c) 2013 Pieter Hollants <pieter@hollants.com>
# Licensed under the GNU Public License (GPL) version 3
#
# Main module
#

"""Allows to write net-snmp subagents in Python.

The Python bindings that ship with net-snmp support client operations
only. I fixed a couple of issues in the existing python-agentx module
but eventually to rewrite a new module from scratch due to design
issues. For example, it implemented its own handler for registered SNMP
variables, which requires re-doing a lot of stuff which net-snmp
actually takes care of in its API's helpers.

This module, by contrast, concentrates on wrapping the net-snmp C API
for SNMP subagents in an easy manner. It is still under heavy
development and some features are yet missing."""

import sys, os, socket, struct
from collections import defaultdict
from netsnmpapi import *

# Maximum string size supported by python-netsnmpagent
MAX_STRING_SIZE                 = 1024

class netsnmpAgent(object):
	""" Implements an SNMP agent using the net-snmp libraries. """

	def __init__(self, **args):
		"""Initializes a new netsnmpAgent instance.
		
		"args" is a dictionary that can contain the following
		optional parameters:
		
		- AgentName     : The agent's name used for registration with net-snmp.
		- MasterSocket  : The Unix domain socket of the running snmpd instance
		                  to connect to. Change this if you want to use a custom
		                  snmpd instance, eg. in example.sh or for automatic
		                  testing.
		- PersistenceDir: The directory to use to store persistence information.
		                  Change this if you want to use a custom snmpd
		                  instance, eg. for automatic testing.
		- MIBFiles      : A list of filenames of MIBs to be loaded. Required if
		                  the OIDs, for which variables will be registered, do
		                  not belong to standard MIBs and the custom MIBs are not
		                  located in net-snmp's default MIB path
		                  (/usr/share/snmp/mibs). """

		# Default settings
		defaults = {
			"AgentName"     : os.path.splitext(os.path.basename(sys.argv[0]))[0],
			"MasterSocket"  : None,
			"PersistenceDir": None,
			"MIBFiles"      : None
		}
		for key in defaults:
			setattr(self, key, args.get(key, defaults[key]))
		if self.MIBFiles != None and not type(self.MIBFiles) in (list, tuple):
			self.MIBFiles = (self.MIBFiles,)

		# FIXME: log errors to stdout for now
		libnsa.snmp_enable_stderrlog()

		# Make us an AgentX client
		if libnsa.netsnmp_ds_set_boolean(
			NETSNMP_DS_APPLICATION_ID,
			NETSNMP_DS_AGENT_ROLE,
			1
		) != SNMPERR_SUCCESS:
			raise netsnmpAgentException(
				"netsnmp_ds_set_boolean() failed for NETSNMP_DS_AGENT_ROLE!"
			)

		# Use an alternative Unix domain socket to connect to the master?
		if self.MasterSocket:
			if libnsa.netsnmp_ds_set_string(
				NETSNMP_DS_APPLICATION_ID,
				NETSNMP_DS_AGENT_X_SOCKET,
				self.MasterSocket
			) != SNMPERR_SUCCESS:
				raise netsnmpAgentException(
					"netsnmp_ds_set_string() failed for NETSNMP_DS_AGENT_X_SOCKET!"
				)

		# Use an alternative persistence directory?
		if self.PersistenceDir:
			if libnsa.netsnmp_ds_set_string(
				NETSNMP_DS_LIBRARY_ID,
				NETSNMP_DS_LIB_PERSISTENT_DIR,
				ctypes.c_char_p(self.PersistenceDir)
			) != SNMPERR_SUCCESS:
				raise netsnmpAgentException(
					"netsnmp_ds_set_string() failed for NETSNMP_DS_LIB_PERSISTENT_DIR!"
				)

		# Initialize net-snmp library (see netsnmp_agent_api(3))
		if libnsa.init_agent(self.AgentName) != 0:
			raise netsnmpAgentException("init_agent() failed!")

		# Initialize MIB parser
		libnsa.netsnmp_init_mib()

		# If MIBFiles were specified (ie. MIBs that can not be found in
		# net-snmp's default MIB directory /usr/share/snmp/mibs), read
		# them in so we can translate OID strings to net-snmp's internal OID
		# format.
		if self.MIBFiles:
			for mib in self.MIBFiles:
				if libnsa.read_mib(mib) == 0:
					raise netsnmpAgentException("netsnmp_read_module({0}) " +
					                            "failed!".format(mib))

		# Initialize our SNMP object registry
		self._objs    = defaultdict(dict)
		self._started = False

	def _prepareRegistration(self, oidstr, writable = True):
		""" Prepares the registration of an SNMP object.

		    "oidstr" is the OID to register the object at.
		    "writable" indicates whether "snmpset" is allowed. """

		# Make sure the agent has not been start()ed yet
		if self._started == True:
			raise netsnmpAgentException("Attempt to register SNMP object " \
			                            "after agent has been started!")

		# We can't know the length of the internal OID representation
		# beforehand, so we use a MAX_OID_LEN sized buffer for the call to
		# read_objid() below
		oid = (c_oid * MAX_OID_LEN)()
		oid_len = ctypes.c_size_t(MAX_OID_LEN)

		# Let libsnmpagent parse the OID
		if libnsa.read_objid(
			oidstr,
			ctypes.cast(ctypes.byref(oid), c_oid_p),
			ctypes.byref(oid_len)
		) == 0:
			raise netsnmpAgentException("read_objid({0}) failed!".format(oidstr))

		# Do we allow SNMP SETting to this OID?
		handler_modes = HANDLER_CAN_RWRITE if writable \
		                                   else HANDLER_CAN_RONLY

		# Create the netsnmp_handler_registration structure. It notifies
		# net-snmp that we will be responsible for anything below the given
		# OID. We use this for leaf nodes only, processing of subtress will be
		# left to net-snmp.
		handler_reginfo = libnsa.netsnmp_create_handler_registration(
			oidstr,
			None,
			oid,
			oid_len,
			handler_modes
		)

		return handler_reginfo

	def VarTypeClass(property_func):
		""" Decorator that transforms a simple property_func into a class
		    factory returning instances of a class for the particular SNMP
		    variable type. property_func is supposed to return a dictionary with
		    the following elements:
		    - "ctype"           : A reference to the ctypes constructor method
		                          yielding the appropriate C representation of
		                          the SNMP variable, eg. ctypes.c_long or
		                          ctypes.create_string_buffer.
		    - "flags"           : A net-snmp constant describing the C data
		                          type's storage behavior, currently either
		                          WATCHER_FIXED_SIZE or WATCHER_SIZE_STRLEN.
		    - "max_size"        : The maximum allowed string size if "flags"
		                          has been set to WATCHER_SIZE_STRLEN.
		    - "initval"         : The value to initialize the C data type with,
		                          eg. 0 or "".
		    - "asntype"         : A constant defining the SNMP variable type
		                          from an ASN.1 perspective, eg. ASN_INTEGER.
		    - "context"         : A string defining the context name for the
		                          SNMP variable
		
		    The class instance returned will have no association with net-snmp
		    yet. Use the Register() method to associate it with an OID. """

		# This is the replacement function, the "decoration"
		def create_vartype_class(self, oidstr = None, initval = None, writable = True, context = ""):
			agent = self

			# Call the original property_func to retrieve this variable type's
			# properties. Passing "initval" to property_func may seem pretty
			# useless as it won't have any effect and we use it ourselves below.
			# However we must supply it nevertheless since it's part of
			# property_func's function signature which THIS function shares.
			# That's how Python's decorators work.
			props = property_func(self, initval)

			# Use variable type's default initval if we weren't given one
			if initval == None:
				initval = props["initval"]

			# Create a class to wrap ctypes' access semantics and enable
			# Register() to do class-specific registration work.
			#
			# Since the part behind the "class" keyword can't be a variable, we
			# use the proxy name "cls" and overwrite its __name__ property
			# after class creation.
			class cls(object):
				def __init__(self):
					for prop in ["flags", "asntype"]:
						setattr(self, "_{0}".format(prop), props[prop])

					# Create the ctypes class instance representing the variable
					# to be handled by the net-snmp C API. If this variable type
					# has no fixed size, pass the maximum size as second
					# argument to the constructor.
					if props["flags"] == WATCHER_FIXED_SIZE:
						self._cvar      = props["ctype"](initval)
						self._data_size = ctypes.sizeof(self._cvar)
						self._max_size  = self._data_size
					else:
						self._cvar      = props["ctype"](initval, props["max_size"])
						self._data_size = len(self._cvar.value)
						self._max_size  = max(self._data_size, props["max_size"])

					if oidstr:
						# Prepare the netsnmp_handler_registration structure.
						handler_reginfo = agent._prepareRegistration(oidstr, writable)
						handler_reginfo.contents.contextName = context

						# Create the netsnmp_watcher_info structure.
						watcher = libnsX.netsnmp_create_watcher_info(
							self.cref(),
							self._data_size,
							self._asntype,
							self._flags
						)
						watcher.max_size = self._max_size

						# Register handler and watcher with net-snmp.
						result = libnsX.netsnmp_register_watched_scalar(
							handler_reginfo,
							watcher
						)
						if result != 0:
							raise netsnmpAgentException("Error registering variable with net-snmp!")

						# Finally, we keep track of all registered SNMP objects for the
						# getRegistered() method.
						agent._objs[context][oidstr] = self

				def value(self):
					val = self._cvar.value
					if val <= sys.maxint:
						val = int(val)
					return val

				def cref(self):
					return ctypes.byref(self._cvar) if self._flags == WATCHER_FIXED_SIZE \
					                                else self._cvar

				def update(self, val):
					self._cvar.value = val
					if props["flags"] == WATCHER_SIZE_STRLEN:
						if len(val) > self._max_size:
							raise netsnmpAgentException(
								"Value passed to update() truncated: {0} > {1} "
								"bytes!".format(len(val), self._max_size))
						self._cvar.value = val
						self._data_size  = len(val)

			cls.__name__ = property_func.__name__

			# Return an instance of the just-defined class to the agent
			return cls()

		return create_vartype_class

	@VarTypeClass
	def Integer32(self, oidstr = None, initval = None, writable = True, context = ""):
		return {
			"ctype"         : ctypes.c_long,
			"flags"         : WATCHER_FIXED_SIZE,
			"initval"       : 0,
			"asntype"       : ASN_INTEGER
		}

	@VarTypeClass
	def Unsigned32(self, oidstr = None, initval = None, writable = True, context = ""):
		return {
			"ctype"         : ctypes.c_ulong,
			"flags"         : WATCHER_FIXED_SIZE,
			"initval"       : 0,
			"asntype"       : ASN_UNSIGNED
		}

	@VarTypeClass
	def Counter32(self, oidstr = None, initval = None, writable = True, context = ""):
		return {
			"ctype"         : ctypes.c_ulong,
			"flags"         : WATCHER_FIXED_SIZE,
			"initval"       : 0,
			"asntype"       : ASN_COUNTER
		}

	@VarTypeClass
	def Counter64(self, oidstr = None, initval = None, writable = True, context = ""):
		return {
			"ctype"         : counter64,
			"flags"         : WATCHER_FIXED_SIZE,
			"initval"       : 0,
			"asntype"       : ASN_COUNTER64
		}

	@VarTypeClass
	def TimeTicks(self, oidstr = None, initval = None, writable = True, context = ""):
		return {
			"ctype"         : ctypes.c_ulong,
			"flags"         : WATCHER_FIXED_SIZE,
			"initval"       : 0,
			"asntype"       : ASN_TIMETICKS
		}

	# Note we can't use ctypes.c_char_p here since that creates an immutable
	# type and net-snmp _can_ modify the buffer (unless writable is False).
	@VarTypeClass
	def OctetString(self, oidstr = None, initval = None, writable = True, context = ""):
		return {
			"ctype"         : ctypes.create_string_buffer,
			"flags"         : WATCHER_SIZE_STRLEN,
			"max_size"      : MAX_STRING_SIZE,
			"initval"       : "",
			"asntype"       : ASN_OCTET_STR
		}

	# Whereas an OctetString can contain UTF-8 encoded characters, a
	# DisplayString is restricted to ASCII characters only.
	@VarTypeClass
	def DisplayString(self, oidstr = None, initval = None, writable = True, context = ""):
		return {
			"ctype"         : ctypes.create_string_buffer,
			"flags"         : WATCHER_SIZE_STRLEN,
			"max_size"      : MAX_STRING_SIZE,
			"initval"       : "",
			"asntype"       : ASN_OCTET_STR
		}

	# IP addresses are stored as unsigned integers, but the Python interface
	# should use strings. So we need a special class.
	def IpAddress(self, oidstr = None, initval = "0.0.0.0", writable = True, context = ""):
		agent = self

		class IpAddress(object):
			def __init__(self):
				self._cvar = ctypes.c_uint(0)
				self.update(initval)
				
				if oidstr:
					# Prepare the netsnmp_handler_registration structure.
					handler_reginfo = agent._prepareRegistration(oidstr, writable)
					handler_reginfo.contents.contextName = context

					# Create the netsnmp_watcher_info structure.
					watcher = libnsX.netsnmp_create_watcher_info(
						self.cref(),
						ctypes.sizeof(self._cvar),
						ASN_IPADDRESS,
						WATCHER_FIXED_SIZE
					)
					watcher._maxsize = ctypes.sizeof(self._cvar)

					# Register handler and watcher with net-snmp.
					result = libnsX.netsnmp_register_watched_instance(
						handler_reginfo,
						watcher
					)
					if result != 0:
						raise netsnmpAgentException("Error registering variable with net-snmp!")

					# Finally, we keep track of all registered SNMP objects for the
					# getRegistered() method.
					agent._objs[context][oidstr] = self

			def value(self):
				return socket.inet_ntoa(
					struct.pack("I", self._cvar.value)
				)

			def cref(self):
				return ctypes.byref(self._cvar)

			def update(self, val):
				self._cvar.value = struct.unpack(
					"I",
					socket.inet_aton(val)
				)[0]

		# Return an instance of the just-defined class to the agent
		return IpAddress()

	def Table(self, oidstr, indexes, columns, counterobj = None, extendable = False, context = ""):
		agent = self

		# Define a Python class to provide access to the table.
		class Table(object):
			def __init__(self, oidstr, idxobjs, coldefs, counterobj, extendable, context):
				# Create a netsnmp_table_data_set structure, representing both
				# the table definition and the data stored inside it. We use the
				# oidstr as table name.
				self._dataset = libnsX.netsnmp_create_table_data_set(
					ctypes.c_char_p(oidstr)
				)

				# Define the table row's indexes
				for idxobj in idxobjs:
					libnsX.netsnmp_table_dataset_add_index(
						self._dataset,
						idxobj._asntype
					)

				# Define the table's columns and their default values
				for coldef in coldefs:
					colno    = coldef[0]
					defobj   = coldef[1]
					writable = coldef[2] if len(coldef) > 2 \
					                     else 0

					# netsnmp_table_set_add_default_row() ignores the ASN type,
					# so it doesn't implement any special handling for the
					# trailing zero byte in C strings
					size = defobj._data_size + 1 if defobj._asntype == ASN_OCTET_STR \
												 else defobj._data_size
					result = libnsX.netsnmp_table_set_add_default_row(
						self._dataset,
						colno,
						defobj._asntype,
						writable,
						defobj.cref(),
						size
					)
					if result != SNMPERR_SUCCESS:
						raise netsnmpAgentException(
							"netsnmp_table_set_add_default_row() failed with "
							"error code {0}!".format(result)
						)

				# Register handler and table_data_set with net-snmp.
				self._handler_reginfo = agent._prepareRegistration(
					oidstr,
					extendable
				)
<<<<<<< HEAD
				result = libnsX.netsnmp_register_table_data_set(
=======
				self._handler_reginfo.contents.contextName = context
				result = libnsa.netsnmp_register_table_data_set(
>>>>>>> 830835b8
					self._handler_reginfo,
					self._dataset,
					None
				)
				if result != SNMP_ERR_NOERROR:
					raise netsnmpAgentException(
						"Error code {0} while registering table with "
						"net-snmp!".format(result)
					)

				# Finally, we keep track of all registered SNMP objects for the
				# getRegistered() method.
				agent._objs[context][oidstr] = self

				# If "counterobj" was specified, use it to track the number
				# of table rows
				if counterobj:
					counterobj.update(0)
				self._counterobj = counterobj

			def addRow(self, idxobjs):
				dataset = self._dataset

				# Define a Python class to provide access to the table row.
				class TableRow(object):
					def __init__(self, idxobjs):
						# Create the netsnmp_table_set_storage structure for
						# this row.
						self._table_row = libnsX.netsnmp_table_data_set_create_row_from_defaults(
							dataset.contents.default_row
						)

						# Add the indexes
						for idxobj in idxobjs:
							result = libnsa.snmp_varlist_add_variable(
								ctypes.pointer(self._table_row.contents.indexes),
								None,
								0,
								idxobj._asntype,
								idxobj.cref(),
								idxobj._data_size
							)
							if result == None:
								raise netsnmpAgentException("snmp_varlist_add_variable() failed!")

					def setRowCell(self, column, snmpobj):
						# netsnmp_set_row_column() ignores the ASN type, so it doesn't
						# do special handling for the trailing zero byte in C strings
						size = snmpobj._data_size + 1 if snmpobj._asntype == ASN_OCTET_STR \
													  else snmpobj._data_size
						result = libnsX.netsnmp_set_row_column(
							self._table_row,
							column,
							snmpobj._asntype,
							snmpobj.cref(),
							size
						)
						if result != SNMPERR_SUCCESS:
							raise netsnmpAgentException("netsnmp_set_row_column() failed with error code {0}!".format(result))

				row = TableRow(idxobjs)

				libnsX.netsnmp_table_dataset_add_row(
					dataset,        # *table
					row._table_row  # row
				)

				if self._counterobj:
					self._counterobj.update(self._counterobj.value() + 1)

				return row

			def value(self):
				# Because tables are more complex than scalar variables, we
				# return a dictionary representing the table's structure and
				# contents instead of a simple string.
				retdict = {}

				# The first entry will contain the defined columns, their types
				# and their defaults, if set. We use array index 0 since it's
				# impossible for SNMP tables to have a row with that index.
				retdict[0] = {}
				col = self._dataset.contents.default_row
				while bool(col):
					retdict[0][int(col.contents.column)] = {}

					asntypes = {
						ASN_INTEGER:    "Integer",
						ASN_OCTET_STR:  "OctetString",
						ASN_IPADDRESS:  "IPAddress",
						ASN_COUNTER:    "Counter32",
						ASN_COUNTER64:  "Counter64",
						ASN_UNSIGNED:   "Unsigned32",
						ASN_TIMETICKS:  "TimeTicks"
					}
					retdict[0][int(col.contents.column)]["type"] = asntypes[col.contents.type]
					if bool(col.contents.data):
						if col.contents.type == ASN_OCTET_STR:
							retdict[0][int(col.contents.column)]["value"] = col.contents.data.string
						else:
							retdict[0][int(col.contents.column)]["value"] = col.contents.data.integer.contents.value
					col = col.contents.next

				# Next we iterate over the table's rows, creating a dictionary
				# entry for each row after that row's index.
				row = self._dataset.contents.table.contents.first_row
				while bool(row):
					# We want to return the row index in the same way it is
					# shown when using "snmptable", eg. "aa" instead of 2.97.97.
					# This conversion is actually quite complicated (see
					# net-snmp's sprint_realloc_objid() in snmplib/mib.c and
					# get*_table_entries() in apps/snmptable.c for details).
					# All code below assumes eg. that the OID output format was
					# not changed.
					
					# snprint_objid() below requires a _full_ OID whereas the
					# table row contains only the current row's identifer.
					# Unfortunately, net-snmp does not have a ready function to
					# get the full OID. The following code was modelled after
					# similar code in netsnmp_table_data_build_result().
					fulloid = ctypes.cast(
						ctypes.create_string_buffer(
							MAX_OID_LEN * ctypes.sizeof(c_oid)
						),
						c_oid_p
					)

					# Registered OID
					rootoidlen = self._handler_reginfo.contents.rootoid_len
					for i in range(0,rootoidlen):
						fulloid[i] = self._handler_reginfo.contents.rootoid[i]

					# Entry
					fulloid[rootoidlen] = 1

					# Fake the column number. Unlike the table_data and
					# table_data_set handlers, we do not have one here. No
					# biggie, using a fixed value will do for our purposes as
					# we'll do away with anything left of the last dot below.
					fulloid[rootoidlen+1] = 2

					# Index data
					indexoidlen = row.contents.index_oid_len
					for i in range(0,indexoidlen):
						fulloid[rootoidlen+2+i] = row.contents.index_oid[i]

					# Convert the full oid to its string representation
					oidcstr = ctypes.create_string_buffer(MAX_OID_LEN)
					libnsa.snprint_objid(
						oidcstr,
						MAX_OID_LEN,
						fulloid,
						rootoidlen + 2 + indexoidlen
					)

					# And finally do away with anything left of the last dot
					indices = oidcstr.value.split(".")[-1].replace('"', '')

					# If it's a string, remove the double quotes. If it's a
					# string containing an integer, make it one
					try:
						indices = int(indices)
					except ValueError:
						indices = indices.replace('"', '')

					# Finally, iterate over all columns for this row and add
					# stored data, if present
					retdict[indices] = {}
					data = ctypes.cast(row.contents.data, ctypes.POINTER(netsnmp_table_data_set_storage))
					while bool(data):
						if bool(data.contents.data):
							if data.contents.type == ASN_OCTET_STR:
								retdict[indices][int(data.contents.column)] = data.contents.data.string
							else:
								retdict[indices][int(data.contents.column)] = data.contents.data.integer.contents.value
						else:
							retdict[indices] += {}
						data = data.contents.next

					row = row.contents.next

				return retdict

			def clear(self):
				row = self._dataset.contents.table.contents.first_row
				while bool(row):
					nextrow = row.contents.next
					libnsa.netsnmp_table_dataset_remove_and_delete_row(
						self._dataset,
						row
					)
					row = nextrow

		# Return an instance of the just-defined class to the agent
		return Table(oidstr, indexes, columns, counterobj, extendable, context)

	def getContexts(self):
		return self._objs.keys()

	def getRegistered(self, context = ""):
		"""Returns a dictionary with the currently registered SNMP objects.
		Returned is a dictionary objects for the specified `context`, which
		defaults to the default context ""."""
		myobjs = {}
		for oidstr, snmpobj in self._objs[context].iteritems():
			myobjs[oidstr] = {
				"type": type(snmpobj).__name__,
				"value": snmpobj.value()
			}
		return dict(myobjs)

	def start(self):
		""" Starts the agent. Among other things, this means connecting
		    to the master agent, if configured that way. """
		self._started = True
		libnsa.init_snmp(self.AgentName)

	def check_and_process(self):
		""" Blocks and processes incoming SNMP requests. """
		return libnsa.agent_check_and_process(1)

	def __del__(self):
		libnsa.snmp_shutdown(self.AgentName)

class netsnmpAgentException(Exception):
	pass<|MERGE_RESOLUTION|>--- conflicted
+++ resolved
@@ -450,12 +450,8 @@
 					oidstr,
 					extendable
 				)
-<<<<<<< HEAD
+				self._handler_reginfo.contents.contextName = context
 				result = libnsX.netsnmp_register_table_data_set(
-=======
-				self._handler_reginfo.contents.contextName = context
-				result = libnsa.netsnmp_register_table_data_set(
->>>>>>> 830835b8
 					self._handler_reginfo,
 					self._dataset,
 					None
