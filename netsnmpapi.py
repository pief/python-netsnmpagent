#
# python-netsnmpagent module
# Copyright (c) 2013-2019 Pieter Hollants <pieter@hollants.com>
# Licensed under the GNU Lesser Public License (LGPL) version 3
#
# net-snmp C API abstraction module
#

import ctypes, ctypes.util, locale

# Helper functions to deal with converting between byte strings (required by
# ctypes) and Unicode strings (possibly used by the Python version in use)
#
# Not really net-snmp stuff but I prefer to avoid introducing yet another
# Python module for the Python 2/3 compatibility stuff.
def b(s):
	""" Encodes Unicode strings to byte strings, if necessary. """

	return s if isinstance(s, bytes) else s.encode(locale.getpreferredencoding())

def u(s):
	""" Decodes byte strings to Unicode strings, if necessary. """

	return s if isinstance("Test", bytes) else s.decode(locale.getpreferredencoding())

c_sizet_p = ctypes.POINTER(ctypes.c_size_t)

# Make libnetsnmpagent available via Python's ctypes module. We do this globally
# so we can define C function prototypes

# Workaround for net-snmp 5.4.x that has a bug with unresolved dependencies
# in its libraries (http://sf.net/p/net-snmp/bugs/2107): load netsnmphelpers
# first
try:
	libnsh = ctypes.cdll.LoadLibrary(ctypes.util.find_library("netsnmphelpers"))
except:
	raise Exception("Could not load libnetsnmphelpers! Is net-snmp installed?")
try:
	libnsa = ctypes.cdll.LoadLibrary(ctypes.util.find_library("netsnmpagent"))
except:
	raise Exception("Could not load libnetsnmpagent! Is net-snmp installed?")

# net-snmp <5.6.x had various functions in libnetsnmphelpers.so that were moved
# to libnetsnmpagent.so in later versions. Use netsnmp_create_watcher_info as
# a test and define a libnsX handle to abstract from the actually used library
# version.
try:
	libnsa.netsnmp_create_watcher_info
	libnsX = libnsa
except AttributeError:
	libnsX = libnsh

# include/net-snmp/library/callback.h

# Callback major types
SNMP_CALLBACK_LIBRARY                   = 0
SNMP_CALLBACK_APPLICATION               = 1

# SNMP_CALLBACK_LIBRARY minor types
SNMP_CALLBACK_LOGGING                   = 4

SNMPCallback = ctypes.CFUNCTYPE(
	ctypes.c_int,                       # result type
	ctypes.c_int,                       # int majorID
	ctypes.c_int,                       # int minorID
	ctypes.c_void_p,                    # void *serverarg
	ctypes.c_void_p                     # void *clientarg
)

for f in [ libnsa.snmp_register_callback ]:
	f.argtypes = [
		ctypes.c_int,                   # int major
		ctypes.c_int,                   # int minor
		SNMPCallback,                   # SNMPCallback *new_callback
		ctypes.c_void_p                 # void *arg
	]
	f.restype = int

# include/net-snmp/agent/agent_callbacks.h
SNMPD_CALLBACK_INDEX_STOP               = 11

# include/net-snmp/library/snmp_logging.h
LOG_EMERG                               = 0 # system is unusable
LOG_ALERT                               = 1 # action must be taken immediately
LOG_CRIT                                = 2 # critical conditions
LOG_ERR                                 = 3 # error conditions
LOG_WARNING                             = 4 # warning conditions
LOG_NOTICE                              = 5 # normal but significant condition
LOG_INFO                                = 6 # informational
LOG_DEBUG                               = 7 # debug-level messages

class snmp_log_message(ctypes.Structure): pass
snmp_log_message_p = ctypes.POINTER(snmp_log_message)
snmp_log_message._fields_ = [
	("priority",            ctypes.c_int),
	("msg",                 ctypes.c_char_p)
]

# include/net-snmp/library/snmp_api.h
SNMPERR_SUCCESS                         = 0

# include/net-snmp/library/default_store.h
NETSNMP_DS_LIBRARY_ID                   = 0
NETSNMP_DS_APPLICATION_ID               = 1
NETSNMP_DS_LIB_PERSISTENT_DIR           = 8

for f in [ libnsa.netsnmp_ds_set_boolean ]:
	f.argtypes = [
		ctypes.c_int,                   # int storeid
		ctypes.c_int,                   # int which
		ctypes.c_int                    # int value
	]
	f.restype = ctypes.c_int

for f in [ libnsa.netsnmp_ds_set_string ]:
	f.argtypes = [
		ctypes.c_int,                   # int storeid
		ctypes.c_int,                   # int which
		ctypes.c_char_p                 # const char *value
	]
	f.restype = ctypes.c_int

# include/net-snmp/agent/ds_agent.h
NETSNMP_DS_AGENT_ROLE                   = 1
NETSNMP_DS_AGENT_X_SOCKET               = 1

# include/net-snmp/library/snmp.h
SNMP_ERR_NOERROR                        = 0
SNMP_ERR_TOO_BIG                        = 1
SNMP_ERR_NOSUCHNAME                     = 2
SNMP_ERR_BADVALUE                       = 3
SNMP_ERR_READONLY                       = 4
SNMP_ERR_GENERR                         = 5
SNMP_ERR_NOACCESS                       = 6
SNMP_ERR_WRONGTYPE                      = 7
SNMP_ERR_RESOURCEUNAVAILABLE            = 13
SNMP_ERR_COMMITFAILED                   = 14
SNMP_ERR_UNDOFAILED                     = 15

for f in [ libnsa.init_snmp ]:
	f.argtypes = [
		ctypes.c_char_p                 # const char *type
	]
	f.restype = None

for f in [ libnsa.snmp_shutdown ]:
	f.argtypes = [
		ctypes.c_char_p                 # const char *type
	]
	f.restype = None

# include/net-snmp/library/oid.h
c_oid   = ctypes.c_ulong
c_oid_p = ctypes.POINTER(c_oid)

# include/net-snmp/types.h
MAX_OID_LEN                             = 128

# include/net-snmp/agent/snmp_vars.h
for f in [ libnsa.init_agent ]:
	f.argtypes = [
		ctypes.c_char_p                 # const char *app
	]
	f.restype = ctypes.c_int

for f in [ libnsa.shutdown_agent ]:
	f.argtypes = None
	f.restype = ctypes.c_int

# include/net-snmp/library/parse.h
class tree(ctypes.Structure): pass

# include/net-snmp/mib_api.h
for f in [ libnsa.netsnmp_init_mib ]:
	f.argtypes = None
	f.restype = None

for f in [ libnsa.read_mib ]:
	f.argtypes = [
		ctypes.c_char_p                 # const char *filename
	]
	f.restype = ctypes.POINTER(tree)

for f in [ libnsa.read_objid ]:
	f.argtypes = [
		ctypes.c_char_p,                # const char *input
		c_oid_p,                        # oid *output
		c_sizet_p                       # size_t *out_len
	]
	f.restype = ctypes.c_int

# include/net-snmp/agent/agent_handler.h
HANDLER_CAN_GETANDGETNEXT               = 0x01
HANDLER_CAN_SET                         = 0x02
HANDLER_CAN_RONLY                       = HANDLER_CAN_GETANDGETNEXT
HANDLER_CAN_RWRITE                      = (HANDLER_CAN_GETANDGETNEXT | \
                                           HANDLER_CAN_SET)

class netsnmp_mib_handler(ctypes.Structure): pass
netsnmp_mib_handler_p = ctypes.POINTER(netsnmp_mib_handler)
netsnmp_mib_handler._fields_ = [
	("handler_name",	ctypes.c_char_p),
	("myvoid", 			ctypes.c_void_p),
	("flags", 			ctypes.c_int),
	("access_method", 	ctypes.c_void_p),
	("data_free", 		ctypes.c_void_p),
	("next", 			netsnmp_mib_handler_p),
	("prev", 			netsnmp_mib_handler_p),
]

class netsnmp_handler_registration(ctypes.Structure): pass
netsnmp_handler_registration_p = ctypes.POINTER(netsnmp_handler_registration)
netsnmp_handler_registration._fields_ = [
	("handlerName",         ctypes.c_char_p),
	("contextName",         ctypes.c_char_p),
	("rootoid",             c_oid_p),
	("rootoid_len",         ctypes.c_size_t),
	("handler",             netsnmp_mib_handler_p),
	("modes",               ctypes.c_int),
	("priority",            ctypes.c_int),
	("range_subid",         ctypes.c_int),
	("range_ubound",        c_oid),
	("timeout",             ctypes.c_int),
	("global_cacheid",      ctypes.c_int),
	("my_reg_void",         ctypes.c_void_p)
]

class netsnmp_agent_request_info(ctypes.Structure): pass
netsnmp_agent_request_info_p = ctypes.POINTER(netsnmp_agent_request_info)
netsnmp_agent_request_info._fields_ = [
	("mode",                ctypes.c_int),
	("asp",                 ctypes.c_void_p),
	("agent_data",          ctypes.c_void_p)
]

# include/net-snmp/types.h
class netsnmp_vardata(ctypes.Union): pass
netsnmp_vardata._fields_ = [
	("integer",				ctypes.POINTER(ctypes.c_long)),
	("string",				ctypes.c_char_p),
	("objid",				c_oid_p),
	("bitstring",			ctypes.POINTER(ctypes.c_ubyte)),
	("counter64",			ctypes.POINTER(counter64)),
	("floatVal",			ctypes.POINTER(ctypes.c_float)),
	("doubleVal",			ctypes.POINTER(ctypes.c_double))
]

class netsnmp_variable_list(ctypes.Structure): pass
netsnmp_variable_list_p = ctypes.POINTER(netsnmp_variable_list)
netsnmp_variable_list_p_p = ctypes.POINTER(netsnmp_variable_list_p)
netsnmp_variable_list._fields_ = [
    ("next_variable",       netsnmp_variable_list_p),
    ("name",                c_oid_p),
    ("name_length",         ctypes.c_size_t),
    ("type",                ctypes.c_ubyte),
    ("val",                 netsnmp_vardata),
    ("val_len",             ctypes.c_size_t),
    ("name_loc",            c_oid * MAX_OID_LEN),
    ("buf",                 ctypes.c_byte * 40),
    ("data",                ctypes.c_void_p),
    ("dataFreeHook",        ctypes.c_void_p),
    ("index",               ctypes.c_int)
]

class netsnmp_request_info(ctypes.Structure): pass
netsnmp_request_info_p = ctypes.POINTER(netsnmp_request_info)
netsnmp_request_info._fields_ = [
	("requestvb",           netsnmp_variable_list_p),
	("parent_data",         ctypes.c_void_p),
	("agent_req_info",      ctypes.c_void_p),
	("range_end",           c_oid_p),
	("range_end_len",       ctypes.c_size_t),
	("delegated",           ctypes.c_int),
	("processed",           ctypes.c_int),
	("inclusive",           ctypes.c_int),
	("status",              ctypes.c_int),
	("index",               ctypes.c_int),
	("repeat",              ctypes.c_int),
	("orig_repeat",         ctypes.c_int),
	("requestvb_start",     ctypes.c_void_p),
	("next",                ctypes.c_void_p),
	("prev",                ctypes.c_void_p),
	("subtree",             ctypes.c_void_p)
]

SNMPNodeHandler = ctypes.CFUNCTYPE(
    ctypes.c_int,                       # return type
	netsnmp_mib_handler_p,              # netsnmp_mib_handler *handler
	netsnmp_handler_registration_p,     # netsnmp_handler_registration *reginfo
	netsnmp_agent_request_info_p,       # netsnmp_agent_request_info *reqinfo
	netsnmp_request_info_p,             # netsnmp_request_info *requests
)

for f in [ libnsa.netsnmp_create_handler ]:
	f.argtypes = [
		ctypes.c_char_p,                # const char *name,
		SNMPNodeHandler                 # Netsnmp_Node_Handler * handler_access_method);
	]
	f.restype = netsnmp_mib_handler_p

for f in [ libnsa.netsnmp_inject_handler ]:
	f.argtypes = [
		netsnmp_handler_registration_p, # netsnmp_handler_registration *reginfo
		netsnmp_mib_handler_p,          # netsnmp_mib_handler *handler
	]
	f.restype = ctypes.c_int

for f in [ libnsa.netsnmp_call_next_handler ]:
	f.argtypes = [
		netsnmp_mib_handler_p,          # netsnmp_mib_handler *current,
		netsnmp_handler_registration_p, # netsnmp_handler_registration *reginfo,
		netsnmp_agent_request_info_p,   # netsnmp_agent_request_info *reqinfo,
		netsnmp_request_info_p,         # netsnmp_request_info *requests);
	]
	f.restype = ctypes.c_int

for f in [ libnsa.netsnmp_create_handler_registration ]:
	f.argtypes = [
		ctypes.c_char_p,                # const char *name
		ctypes.c_void_p,                # Netsnmp_Node_Handler *handler_access_method
		c_oid_p,                        # const oid *reg_oid
		ctypes.c_size_t,                # size_t reg_oid_len
		ctypes.c_int                    # int modes
	]
	f.restype = netsnmp_handler_registration_p

for f in [ libnsa.netsnmp_request_set_error ]:
    f.argtypes = [
        netsnmp_request_info_p,         # netsnmp_request_info *request
        ctypes.c_int                    # int error number
    ]
    f.restype = ctypes.c_int

# include/net-snmp/library/asn1.h
ASN_INTEGER                             = 0x02
ASN_OCTET_STR                           = 0x04
ASN_CONSTRUCTOR                         = 0x20
ASN_OPAQUE_TAG2                         = 0x30
ASN_APPLICATION                         = 0x40
ASN_CONTEXT                             = 0x80

ASN_OPAQUE_FLOAT                        = ASN_OPAQUE_TAG2 + (ASN_APPLICATION | 8)

# counter64 requires some extra work because it can't be reliably represented
# by a single C data type
class counter64(ctypes.Structure):
	@property
	def value(self):
		return self.high << 32 | self.low

	@value.setter
	def value(self, val):
		self.high = val >> 32
		self.low  = val & 0xFFFFFFFF

	def __init__(self, initval=0):
		ctypes.Structure.__init__(self, 0, 0)
		self.value = initval
counter64_p = ctypes.POINTER(counter64)
counter64._fields_ = [
	("high",                ctypes.c_ulong),
	("low",                 ctypes.c_ulong)
]

# include/net-snmp/library/snmp_impl.h
ASN_IPADDRESS                           = ASN_APPLICATION | 0
ASN_COUNTER                             = ASN_APPLICATION | 1
ASN_UNSIGNED                            = ASN_APPLICATION | 2
ASN_GAUGE                               = ASN_APPLICATION | 2
ASN_TIMETICKS                           = ASN_APPLICATION | 3
ASN_COUNTER64                           = ASN_APPLICATION | 6

# include/net-snmp/library/snmp-tc.h
TV_TRUE                                 = 1
TV_FALSE                                = 2

# include/net-snmp/agent/watcher.h
WATCHER_FIXED_SIZE                      = 0x01
WATCHER_MAX_SIZE                        = 0x02

class netsnmp_watcher_info(ctypes.Structure): pass
netsnmp_watcher_info_p = ctypes.POINTER(netsnmp_watcher_info)
netsnmp_watcher_info._fields_ = [
	("data",                ctypes.c_void_p),
	("data_size",           ctypes.c_size_t),
	("max_size",            ctypes.c_size_t),
	("type",                ctypes.c_ubyte),
	("flags",               ctypes.c_int)
	# net-snmp 5.7.x knows data_size_p here as well but we ignore it for
	# backwards compatibility with net-snmp 5.4.x.
]

for f in [ libnsX.netsnmp_create_watcher_info ]:
	f.argtypes = [
		ctypes.c_void_p,                # void *data
		ctypes.c_size_t,                # size_t size
		ctypes.c_ubyte,                 # u_char type
		ctypes.c_int                    # int flags
	]
	f.restype = netsnmp_watcher_info_p

for f in [ libnsX.netsnmp_register_watched_instance ]:
	f.argtypes = [
		netsnmp_handler_registration_p, # netsnmp_handler_registration *reginfo
		netsnmp_watcher_info_p          # netsnmp_watcher_info *winfo
	]
	f.restype = ctypes.c_int

for f in [ libnsX.netsnmp_register_watched_scalar ]:
	f.argtypes = [
		netsnmp_handler_registration_p, # netsnmp_handler_registration *reginfo
		netsnmp_watcher_info_p          # netsnmp_watcher_info *winfo
	]
	f.restype = ctypes.c_int

# include/net-snmp/varbind_api.h
for f in [ libnsa.snmp_varlist_add_variable ]:
	f.argtypes = [
		netsnmp_variable_list_p_p,       # netsnmp_variable_list **varlist
		c_oid_p,                         # const oid *name
		ctypes.c_size_t,                 # size_t name_length
		ctypes.c_ubyte,                  # u_char type
		ctypes.c_void_p,                 # const void *value
		ctypes.c_size_t                  # size_t len
	]
	f.restype = netsnmp_variable_list_p

# include/net-snmp/agent/table_data.h
class netsnmp_table_row(ctypes.Structure): pass
netsnmp_table_row_p = ctypes.POINTER(netsnmp_table_row)
netsnmp_table_row._fields_ = [
	("indexes",             netsnmp_variable_list_p),
	("index_oid",           c_oid_p),
	("index_oid_len",       ctypes.c_size_t),
	("data",                ctypes.c_void_p),
	("next",                netsnmp_table_row_p),
	("prev",                netsnmp_table_row_p)
]

class netsnmp_table_data(ctypes.Structure): pass
netsnmp_table_data_p = ctypes.POINTER(netsnmp_table_data)
netsnmp_table_data._fields_ = [
	("indexes_template",	netsnmp_variable_list_p),
	("name",				ctypes.c_char_p),
	("flags",				ctypes.c_int),
	("store_indexes",		ctypes.c_int),
	("first_row",			netsnmp_table_row_p),
	("last_row",			netsnmp_table_row_p)
]

# include/net-snmp/agent/table_dataset.h
class netsnmp_table_data_set_storage_udata(ctypes.Union): pass
netsnmp_table_data_set_storage_udata._fields_ = [
	("voidp",				ctypes.c_void_p),
	("integer",				ctypes.POINTER(ctypes.c_long)),
	("string",				ctypes.c_char_p),
	("objid",				c_oid_p),
	("bitstring",			ctypes.POINTER(ctypes.c_ubyte)),
	("counter64",			ctypes.POINTER(counter64)),
	("floatVal",			ctypes.POINTER(ctypes.c_float)),
	("doubleVal",			ctypes.POINTER(ctypes.c_double))
]

class netsnmp_table_data_set_storage(ctypes.Structure): pass
netsnmp_table_data_set_storage_p = ctypes.POINTER(netsnmp_table_data_set_storage)
netsnmp_table_data_set_storage._fields_ = [
	("column",              ctypes.c_uint),
	("writable",            ctypes.c_byte),
	("change_ok_fn",        ctypes.c_void_p),
	("my_change_data",      ctypes.c_void_p),
	("type",                ctypes.c_ubyte),
	("data",                netsnmp_table_data_set_storage_udata),
	("data_len",            ctypes.c_ulong),
	("next",                netsnmp_table_data_set_storage_p)
]

class netsnmp_table_data_set(ctypes.Structure): pass
netsnmp_table_data_set_p = ctypes.POINTER(netsnmp_table_data_set)
netsnmp_table_data_set._fields_ = [
	("table",               netsnmp_table_data_p),
	("default_row",         netsnmp_table_data_set_storage_p),
	("allow_creation",      ctypes.c_int),
	("rowstatus_column",    ctypes.c_uint)
]

for f in [ libnsX.netsnmp_create_table_data_set ]:
	f.argtypes = [
		ctypes.c_char_p                 # const char *table_name
	]
	f.restype = netsnmp_table_data_set_p

for f in [ libnsX.netsnmp_table_dataset_add_row ]:
	f.argtypes = [
		netsnmp_table_data_set_p,       # netsnmp_table_data_set *table
		netsnmp_table_row_p,            # netsnmp_table_row *row
	]
	f.restype = None

for f in [ libnsX.netsnmp_table_data_set_create_row_from_defaults ]:
	f.argtypes = [
		netsnmp_table_data_set_storage_p # netsnmp_table_data_set_storage *defrow
	]
	f.restype = netsnmp_table_row_p

for f in [ libnsX.netsnmp_table_set_add_default_row ]:
	f.argtypes = [
		netsnmp_table_data_set_p,       # netsnmp_table_data_set *table_set
		ctypes.c_uint,                  # unsigned int column
		ctypes.c_int,                   # int type
		ctypes.c_int,                   # int writable
		ctypes.c_void_p,                # void *default_value
		ctypes.c_size_t                 # size_t default_value_len
	]
	f.restype = ctypes.c_int

for f in [ libnsX.netsnmp_register_table_data_set ]:
	f.argtypes = [
		netsnmp_handler_registration_p, # netsnmp_handler_registration *reginfo
		netsnmp_table_data_set_p,       # netsnmp_table_data_set *data_set
		ctypes.c_void_p                 # netsnmp_table_registration_info *table_info
	]
	f.restype = ctypes.c_int

for f in [ libnsX.netsnmp_set_row_column ]:
	f.argtypes = [
		netsnmp_table_row_p,            # netsnmp_table_row *row
		ctypes.c_uint,                  # unsigned int column
		ctypes.c_int,                   # int type
		ctypes.c_void_p,                # const void *value
		ctypes.c_size_t                 # size_t value_len
	]
	f.restype = ctypes.c_int

for f in [ libnsX.netsnmp_table_dataset_add_index ]:
	f.argtypes = [
		netsnmp_table_data_set_p,       # netsnmp_table_data_set *table
		ctypes.c_ubyte                  # u_char type
	]
	f.restype = None

for f in [ libnsX.netsnmp_table_dataset_remove_and_delete_row ]:
	f.argtypes = [
		netsnmp_table_data_set_p,       # netsnmp_table_data_set *table
		netsnmp_table_row_p             # netsnmp_table_row *row
	]

# include/net-snmp/agent/snmp_agent.h
for f in [ libnsa.agent_check_and_process ]:
	f.argtypes = [
		ctypes.c_int                    # int block
	]
	f.restype = ctypes.c_int

<<<<<<< HEAD
# include/net-snmp/agent/agent_trap.h
# void            send_easy_trap(int trap, int specific);
for f in [ libnsa.send_easy_trap ]:
	f.argtypes = [
		ctypes.c_int,                  # int trap
		ctypes.c_int                   # int specific
	]
	f.restype = None                   # void
# void            send_v2trap(netsnmp_variable_list *vars);
for f in [ libnsa.send_v2trap ]:
	f.argtypes = [
		netsnmp_variable_list_p        # netsnmp_variable_list *vars
	]
	f.restype = None                   # void
# void            send_v3trap(netsnmp_variable_list *vars, char *context);
for f in [ libnsa.send_v3trap ]:
	f.argtypes = [
		netsnmp_variable_list_p,       # netsnmp_variable_list *vars
		ctypes.c_char_p                # char *context
	]
	f.restype = None                   # void

# pdu definition
c_ipaddr = (ctypes.c_ubyte * 4)
c_ubyte_p = ctypes.POINTER(ctypes.c_ubyte)

# include/net-snmp/types.h
class netsnmp_pdu(ctypes.Structure): pass
netsnmp_pdu_p = ctypes.POINTER(netsnmp_pdu)
netsnmp_pdu._fields_ = [
	("version",               ctypes.c_long), # snmp version
	("command",               ctypes.c_int), # Type of this PDU
	("reqid",                 ctypes.c_long), # Request id
	("msgid",                 ctypes.c_long), # Message id for V3 messages
	("transid",               ctypes.c_long), # Unique ID for incoming transactions
	("sessid",                ctypes.c_long), # Session id for AgentX messages
	("errstat",               ctypes.c_long), # Error status
	("errindex",              ctypes.c_long), # Error index
	("time",                  ctypes.c_ulong), # uptime
	("flags",                 ctypes.c_ulong), #
	("securityModel",         ctypes.c_int), #
	# noAuthNoPriv, authNoPriv, authPriv
	("securityLevel",         ctypes.c_int), #
	("msgParseModel",         ctypes.c_int), #
	# Transport-specific opaque data.  This replaces the IP-centric address
	("transport_data",        ctypes.c_void_p ), #
	("transport_data_length", ctypes.c_int ), #
	# The actual transport domain.  This SHOULD NOT BE FREE()D.
	("tDomain",               c_oid_p), #
	("tDomainLen",            ctypes.c_size_t ), #
	("variables",             netsnmp_variable_list_p ), #
	# SNMPv1 & SNMPv2c fields
	("community",             c_ubyte_p ), # community for outgoing requests.
	("community_len",         ctypes.c_size_t ), #
	# Trap information
	("enterprise",            c_oid_p), # System OID
	("enterprise_length",     ctypes.c_size_t ), #
	("trap_type",             ctypes.c_long ), # trap type
	("specific_type",         ctypes.c_long ), # specific type
	("agent address",         c_ipaddr ), # This is ONLY used for v1 TRAPs
	# SNMPv3 fields
	("contextEngineID",       c_ubyte_p ), # context snmpEngineID
	("contextEngineIDLen",    ctypes.c_size_t ), # Length of contextEngineID
	("contextName",           ctypes.c_char_p), # authoritative contextName
	("contextNameLen",        ctypes.c_size_t ), # Length of contextName
	("securityEngineID",      c_ubyte_p ), # authoritative snmpEngineID for security
	("securityEngineIDLen",   ctypes.c_size_t ), # Length of securityEngineID
	("securityName",          ctypes.c_char_p ), # on behalf of this principal
	("securityNameLen",       ctypes.c_size_t ), # Length of securityName
	# AgentX fields (also uses SNMPv1 community field)
	("priority",              ctypes.c_int ), #
	("range_subid",           ctypes.c_int ), #
	("securityStateRef",      ctypes.c_void_p), #
]

# include/net-snmp/snmp.h
SNMP_MSG_TRAP                           = ASN_CONTEXT | ASN_CONSTRUCTOR | 0x4
SNMP_MSG_TRAP2                          = ASN_CONTEXT | ASN_CONSTRUCTOR | 0x7

# include/net-snmp/pdu_api.h
#netsnmp_pdu    *snmp_pdu_create(int type);
for f in [ libnsX.snmp_pdu_create ]:
	f.argtypes = [
		ctypes.c_int
	]
	f.restype = netsnmp_pdu_p

#void            snmp_free_pdu( netsnmp_pdu *pdu);
for f in [ libnsX.snmp_free_pdu ]:
	f.argumets = [
		netsnmp_pdu_p
	]
	f.restype = None

# int snmp_add_var(netsnmp_pdu *pdu,
#                  const oid * name, size_t name_length, char type, const char *value)
for f in [ libnsX.snmp_add_var ]:
	f.arguments = [
		netsnmp_pdu_p,   # netsnmp_pdu *pdu
		c_oid_p,         # const oid *name
		ctypes.c_size_t, # size_t name_length
		ctypes.c_char,   # char type('=' to get type from OID tree)
		ctypes.c_char_p  # const char *value
		
	]
	f.restype = ctypes.c_int
=======
MODE_GET                                = 160 # SNMP_MSG_GET
MODE_GET_NEXT                           = 161 # SNMP_MSG_GET_NEXT
MODE_SET_BEGIN                          = -1  # SNMP_MSG_INTERNAL_SET_BEGIN
MODE_SET_RESERVE1                       = 0   # SNMP_MSG_INTERNAL_SET_RESERVE1
MODE_SET_RESERVE2                       = 1   # SNMP_MSG_INTERNAL_SET_RESERVE2
MODE_SET_ACTION                         = 2   # SNMP_MSG_INTERNAL_SET_ACTION
MODE_SET_COMMIT                         = 3   # SNMP_MSG_INTERNAL_SET_COMMIT
MODE_SET_FREE                           = 4   # SNMP_MSG_INTERNAL_SET_FREE
MODE_SET_UNDO                           = 5   # SNMP_MSG_INTERNAL_SET_UNDO
>>>>>>> d90ebddb
<|MERGE_RESOLUTION|>--- conflicted
+++ resolved
@@ -551,7 +551,6 @@
 	]
 	f.restype = ctypes.c_int
 
-<<<<<<< HEAD
 # include/net-snmp/agent/agent_trap.h
 # void            send_easy_trap(int trap, int specific);
 for f in [ libnsa.send_easy_trap ]:
@@ -658,7 +657,8 @@
 		
 	]
 	f.restype = ctypes.c_int
-=======
+
+
 MODE_GET                                = 160 # SNMP_MSG_GET
 MODE_GET_NEXT                           = 161 # SNMP_MSG_GET_NEXT
 MODE_SET_BEGIN                          = -1  # SNMP_MSG_INTERNAL_SET_BEGIN
@@ -667,5 +667,4 @@
 MODE_SET_ACTION                         = 2   # SNMP_MSG_INTERNAL_SET_ACTION
 MODE_SET_COMMIT                         = 3   # SNMP_MSG_INTERNAL_SET_COMMIT
 MODE_SET_FREE                           = 4   # SNMP_MSG_INTERNAL_SET_FREE
-MODE_SET_UNDO                           = 5   # SNMP_MSG_INTERNAL_SET_UNDO
->>>>>>> d90ebddb
+MODE_SET_UNDO                           = 5   # SNMP_MSG_INTERNAL_SET_UNDO